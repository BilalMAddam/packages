--- conflicted
+++ resolved
@@ -1,11 +1,8 @@
-<<<<<<< HEAD
-=======
 ## 0.1.5
 
 * Add `mockito` as a dev dependency. Eliminate use of `package:http`, which
   is no longer part of Flutter.
 
->>>>>>> 1c3585d6
 ## 0.1.4
 
 * Add `li` style to bullets 
